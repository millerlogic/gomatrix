package main

import (
	"fmt"
	"log"
	"math/rand"
	"os"
	"os/signal"
	"runtime/pprof"
	"time"

	"github.com/davecgh/go-spew/spew"
	"github.com/jessevdk/go-flags"
	"github.com/gdamore/tcell"
)

var screen tcell.Screen

// command line flags variable
var opts struct {
	// display ascii only instead of ascii+kana's
	Ascii bool `short:"a" long:"ascii" description:"Use ascii/alphanumeric characters only instead of a mixture with japanese kana's."`

	// display kana's instead of ascii+kana's
	Kana bool `short:"k" long:"kana" description:"Use japanese kana's only instead of a mix of ascii/alphanumeric and kana's."`

	// enable logging
	Logging bool `short:"l" long:"log" description:"Enable logging debug messages to ~/.gomatrix-log."`

	// enable profiling
	Profile string `short:"p" long:"profile" description:"Write profile to given file path"`

	// FPS
	FPS int `long:"fps" description:"required FPS, must be somewhere between 1 and 60" default:"25"`
}

// array with half width kanas as Go runes
// source: http://en.wikipedia.org/wiki/Half-width_kana
var halfWidthKana = []rune{
	'｡', '｢', '｣', '､', '･', 'ｦ', 'ｧ', 'ｨ', 'ｩ', 'ｪ', 'ｫ', 'ｬ', 'ｭ', 'ｮ', 'ｯ',
	'ｰ', 'ｱ', 'ｲ', 'ｳ', 'ｴ', 'ｵ', 'ｶ', 'ｷ', 'ｸ', 'ｹ', 'ｺ', 'ｻ', 'ｼ', 'ｽ', 'ｾ', 'ｿ',
	'ﾀ', 'ﾁ', 'ﾂ', 'ﾃ', 'ﾄ', 'ﾅ', 'ﾆ', 'ﾇ', 'ﾈ', 'ﾉ', 'ﾊ', 'ﾋ', 'ﾌ', 'ﾍ', 'ﾎ', 'ﾏ',
	'ﾐ', 'ﾑ', 'ﾒ', 'ﾓ', 'ﾔ', 'ﾕ', 'ﾖ', 'ﾗ', 'ﾘ', 'ﾙ', 'ﾚ', 'ﾛ', 'ﾜ', 'ﾝ', 'ﾞ', 'ﾟ',
}

// just basic alphanumeric characters
var alphaNumerics = []rune{
	'A', 'B', 'C', 'D', 'E', 'F', 'G', 'H', 'I', 'J', 'K', 'L', 'M', 'N', 'O',
	'P', 'Q', 'R', 'S', 'T', 'U', 'V', 'W', 'X', 'Y', 'Z',
	'a', 'b', 'c', 'd', 'e', 'f', 'g', 'h', 'i', 'j', 'k', 'l', 'm', 'n', 'o',
	'p', 'q', 'r', 's', 't', 'u', 'v', 'w', 'x', 'y', 'z',
	'0', '1', '2', '3', '4', '5', '6', '7', '8', '9',
}

// everything together, for that authentic feel
var allTheCharacters = append(halfWidthKana, alphaNumerics...)

// characters to be used, can be set to alphaNumerics or halfWidthKana depending on flags
// defaults to allTheCharacters
var characters []rune

// streamDisplays by column number
var streamDisplaysByColumn = make(map[int]*StreamDisplay)

// struct sizes contains terminal sizes (in amount of characters)
type sizes struct {
	width  int
	height int
}

var curSizes sizes                   // current sizes
var curStreamsPerStreamDisplay = 0   // current amount of streams per display allowed
var sizesUpdateCh = make(chan sizes) // channel used to notify StreamDisplayManager

// set the sizes and notify StreamDisplayManager
func setSizes(width int, height int) {
	s := sizes{
		width:  width,
		height: height,
	}
	curSizes = s
	curStreamsPerStreamDisplay = 1 + height/10
	sizesUpdateCh <- s
}

func main() {
	// parse flags
	args, err := flags.Parse(&opts)
	if err != nil {
		flagError := err.(*flags.Error)
		if flagError.Type == flags.ErrHelp {
			return
		}
		if flagError.Type == flags.ErrUnknownFlag {
			fmt.Println("Use --help to view all available options.")
			return
		}
		fmt.Printf("Error parsing flags: %s\n", err)
		return
	}
	if len(args) > 0 {
		// we don't accept too much arguments..
		fmt.Printf("Unknown argument '%s'.\n", args[0])
		return
	}
	if opts.FPS < 1 || opts.FPS > 60 {
		fmt.Println("Error: option --fps not within range 1-60")
		os.Exit(1)
	}

	// Start profiling (if required)
	if len(opts.Profile) > 0 {
		f, err := os.Create(opts.Profile)
		if err != nil {
			fmt.Printf("Error opening profiling file: %s\n", err)
			os.Exit(1)
		}
		pprof.StartCPUProfile(f)
	}

	// Juse a println for fun..
	fmt.Println("Opening connection to The Matrix.. Please stand by..")

	// setup logging with logfile /dev/null or ~/.gomatrix-log
	filename := os.DevNull
	if opts.Logging {
		filename = os.Getenv("HOME") + "/.gomatrix-log"
	}
	logfile, err := os.OpenFile(filename, os.O_RDWR|os.O_CREATE|os.O_APPEND, 0666)
	if err != nil {
		fmt.Printf("Could not open logfile. %s\n", err)
		os.Exit(1)
	}
	defer logfile.Close()
	log.SetOutput(logfile)
	log.Println("-------------")
	log.Println("Starting gomatrix. This logfile is for development/debug purposes.")

	characters = allTheCharacters
	if opts.Ascii {
		characters = alphaNumerics
	} else if opts.Kana {
		characters = halfWidthKana
	}

	// seed the rand package with time
	rand.Seed(time.Now().UnixNano())

	// initialize tcell
	if screen, err = tcell.NewScreen(); err != nil {
		fmt.Println("Could not start tcell for gomatrix. View ~/.gomatrix-log for error messages.")
		log.Printf("Cannot alloc screen, tcell.NewScreen() gave an error:\n%s", err)
		os.Exit(1)
	}

	err = screen.Init()
	if err != nil {
		fmt.Println("Could not start tcell for gomatrix. View ~/.gomatrix-log for error messages.")
		log.Printf("Cannot start gomatrix, screen.Init() gave an error:\n%s", err)
		os.Exit(1)
	}
	screen.HideCursor()
	screen.SetStyle(tcell.StyleDefault.
		Background(tcell.ColorBlack).
		Foreground(tcell.ColorBlack))
	screen.Clear()

	// StreamDisplay manager
	go func() {
		var lastWidth int

		for newSizes := range sizesUpdateCh {
			log.Printf("New width: %d\n", newSizes.width)
			diffWidth := newSizes.width - lastWidth

			if diffWidth == 0 {
				// same column size, wait for new information
				log.Println("Got resize over channel, but diffWidth = 0")
				continue
			}

			if diffWidth > 0 {
				log.Printf("Starting %d new SD's\n", diffWidth)
				for newColumn := lastWidth; newColumn < newSizes.width; newColumn++ {
					// create stream display
					sd := &StreamDisplay{
						column:    newColumn,
						stopCh:    make(chan bool, 1),
						streams:   make(map[*Stream]bool),
						newStream: make(chan bool, 1), // will only be filled at start and when a spawning stream has it's tail released
					}
					streamDisplaysByColumn[newColumn] = sd

					// start StreamDisplay in goroutine
					go sd.run()

					// create first new stream
					sd.newStream <- true
				}
				lastWidth = newSizes.width
			}

			if diffWidth < 0 {
				log.Printf("Closing %d SD's\n", diffWidth)
				for closeColumn := lastWidth - 1; closeColumn > newSizes.width; closeColumn-- {
					// get sd
					sd := streamDisplaysByColumn[closeColumn]

					// delete from map
					delete(streamDisplaysByColumn, closeColumn)

					// inform sd that it's being closed
					sd.stopCh <- true
				}
				lastWidth = newSizes.width
			}
		}
	}()

	// set initial sizes
	setSizes(screen.Size())

<<<<<<< HEAD
	// flusher flushes the termbox every x miliseconds
	curFPS := opts.FPS
	fpsSleepTime := time.Duration(1000000/curFPS) * time.Microsecond
	fmt.Printf("fps sleep time: %s\n", fpsSleepTime.String())
=======
	// flusher flushes the tcell every x miliseconds
	fpsSleepTime := time.Duration(1000000/opts.FPS) * time.Microsecond
>>>>>>> 84f8fa9f
	go func() {
		for {
			// <-time.After(40 * time.Millisecond) //++ TODO: find out wether .After() or .Sleep() is better performance-wise
			time.Sleep(fpsSleepTime)
			screen.Show()
		}
	}()

	// make chan for tembox events and run poller to send events on chan
	eventChan := make(chan tcell.Event)
	go func() {
		for {
			event := screen.PollEvent()
			eventChan <- event
		}
	}()

	// register signals to channel
	sigChan := make(chan os.Signal)
	signal.Notify(sigChan, os.Interrupt)
	signal.Notify(sigChan, os.Kill)

<<<<<<< HEAD
	// handle termbox events and unix signals
EVENTS:
	for {
=======
	// handle tcell events and unix signals

	done := false
	for !done {
>>>>>>> 84f8fa9f
		// select for either event or signal
		select {
		case event := <-eventChan:
			log.Printf("Have event: \n%s", spew.Sdump(event))
			// switch on event type
<<<<<<< HEAD
			switch event.Type {
			case termbox.EventKey: // actions depend on key
				switch event.Key {
				case termbox.KeyCtrlZ, termbox.KeyCtrlC:
					break EVENTS
					//++ TODO: add more fun keys (slowmo? freeze? rampage?)
				}

				switch event.Ch {
				case 'q':
					break EVENTS

				case 'c':
					termbox.Clear(termbox.ColorBlack, termbox.ColorBlack)

				case 'a':
					characters = alphaNumerics
=======
			switch ev := event.(type) {
			case *tcell.EventKey:
				switch ev.Key() {
				case tcell.KeyCtrlZ, tcell.KeyCtrlC:
					done = true
					continue

					//++ TODO: add more fun keys (slowmo? freeze? rampage?)
				case tcell.KeyCtrlL:
					screen.Sync()

				case tcell.KeyRune:
					switch ev.Rune() {
					case 'q':
						done = true
						continue

					case 'c':
						screen.Clear()
>>>>>>> 84f8fa9f

				case 'k':
					characters = halfWidthKana

				case 'b': // "both"
					characters = allTheCharacters

				case '+': // speed it up
					if curFPS < 60 {
						curFPS++
						fpsSleepTime = time.Duration(1000000/curFPS) * time.Microsecond
					}
				}

<<<<<<< HEAD
				case '-': // slow it down
					if curFPS > 1 {
						curFPS--
						fpsSleepTime = time.Duration(1000000/curFPS) * time.Microsecond
					}

				case '=': // set the speed back to where it started
					curFPS = opts.FPS
					fpsSleepTime = time.Duration(1000000/curFPS) * time.Microsecond
				}

			case termbox.EventResize: // set sizes
				setSizes(event.Width, event.Height)

			case termbox.EventError: // quit
				log.Fatalf("Quitting because of termbox error: \n%s\n", event.Err)
			}
		case signal := <-sigChan:
			log.Printf("Have signal: \n%s", spew.Sdump(signal))
			break EVENTS
=======
			case *tcell.EventResize: // set sizes
				w, h := ev.Size()
				setSizes(w, h)

			case *tcell.EventError: // quit
				log.Fatalf("Quitting because of tcell error: %v", ev.Error())
				done = true
				continue
			}

		case signal := <-sigChan:
			log.Printf("Have signal: \n%s", spew.Sdump(signal))
			done = true
			continue
>>>>>>> 84f8fa9f
		}
	}

	// close down
	screen.Fini()

	log.Println("stopping gomatrix")
	fmt.Println("Thank you for connecting with Morpheus' Matrix API v4.2. Have a nice day!")

	// stop profiling (if required)
	if len(opts.Profile) > 0 {
		pprof.StopCPUProfile()
	}
}<|MERGE_RESOLUTION|>--- conflicted
+++ resolved
@@ -10,8 +10,8 @@
 	"time"
 
 	"github.com/davecgh/go-spew/spew"
+	"github.com/gdamore/tcell"
 	"github.com/jessevdk/go-flags"
-	"github.com/gdamore/tcell"
 )
 
 var screen tcell.Screen
@@ -220,15 +220,10 @@
 	// set initial sizes
 	setSizes(screen.Size())
 
-<<<<<<< HEAD
 	// flusher flushes the termbox every x miliseconds
 	curFPS := opts.FPS
 	fpsSleepTime := time.Duration(1000000/curFPS) * time.Microsecond
 	fmt.Printf("fps sleep time: %s\n", fpsSleepTime.String())
-=======
-	// flusher flushes the tcell every x miliseconds
-	fpsSleepTime := time.Duration(1000000/opts.FPS) * time.Microsecond
->>>>>>> 84f8fa9f
 	go func() {
 		for {
 			// <-time.After(40 * time.Millisecond) //++ TODO: find out wether .After() or .Sleep() is better performance-wise
@@ -251,111 +246,67 @@
 	signal.Notify(sigChan, os.Interrupt)
 	signal.Notify(sigChan, os.Kill)
 
-<<<<<<< HEAD
-	// handle termbox events and unix signals
+	// handle tcell events and unix signals
 EVENTS:
 	for {
-=======
-	// handle tcell events and unix signals
-
-	done := false
-	for !done {
->>>>>>> 84f8fa9f
 		// select for either event or signal
 		select {
 		case event := <-eventChan:
 			log.Printf("Have event: \n%s", spew.Sdump(event))
 			// switch on event type
-<<<<<<< HEAD
-			switch event.Type {
-			case termbox.EventKey: // actions depend on key
-				switch event.Key {
-				case termbox.KeyCtrlZ, termbox.KeyCtrlC:
-					break EVENTS
-					//++ TODO: add more fun keys (slowmo? freeze? rampage?)
-				}
-
-				switch event.Ch {
-				case 'q':
-					break EVENTS
-
-				case 'c':
-					termbox.Clear(termbox.ColorBlack, termbox.ColorBlack)
-
-				case 'a':
-					characters = alphaNumerics
-=======
 			switch ev := event.(type) {
 			case *tcell.EventKey:
 				switch ev.Key() {
 				case tcell.KeyCtrlZ, tcell.KeyCtrlC:
-					done = true
-					continue
-
-					//++ TODO: add more fun keys (slowmo? freeze? rampage?)
+					break EVENTS
+
 				case tcell.KeyCtrlL:
 					screen.Sync()
 
 				case tcell.KeyRune:
 					switch ev.Rune() {
 					case 'q':
-						done = true
-						continue
+						break EVENTS
 
 					case 'c':
 						screen.Clear()
->>>>>>> 84f8fa9f
-
-				case 'k':
-					characters = halfWidthKana
-
-				case 'b': // "both"
-					characters = allTheCharacters
-
-				case '+': // speed it up
-					if curFPS < 60 {
-						curFPS++
+
+					case 'k':
+						characters = halfWidthKana
+
+					case 'b': // "both"
+						characters = allTheCharacters
+
+					case '+': // speed it up
+						if curFPS < 60 {
+							curFPS++
+							fpsSleepTime = time.Duration(1000000/curFPS) * time.Microsecond
+						}
+
+					case '-': // slow it down
+						if curFPS > 1 {
+							curFPS--
+							fpsSleepTime = time.Duration(1000000/curFPS) * time.Microsecond
+						}
+
+					case '=': // set the speed back to where it started
+						curFPS = opts.FPS
 						fpsSleepTime = time.Duration(1000000/curFPS) * time.Microsecond
 					}
+
+					//++ TODO: add more fun keys (slowmo? freeze? rampage?)
 				}
-
-<<<<<<< HEAD
-				case '-': // slow it down
-					if curFPS > 1 {
-						curFPS--
-						fpsSleepTime = time.Duration(1000000/curFPS) * time.Microsecond
-					}
-
-				case '=': // set the speed back to where it started
-					curFPS = opts.FPS
-					fpsSleepTime = time.Duration(1000000/curFPS) * time.Microsecond
-				}
-
-			case termbox.EventResize: // set sizes
-				setSizes(event.Width, event.Height)
-
-			case termbox.EventError: // quit
-				log.Fatalf("Quitting because of termbox error: \n%s\n", event.Err)
+			case *tcell.EventResize: // set sizes
+				w, h := ev.Size()
+				setSizes(w, h)
+
+			case *tcell.EventError: // quit
+				log.Fatalf("Quitting because of tcell error: %v", ev.Error())
 			}
+
 		case signal := <-sigChan:
 			log.Printf("Have signal: \n%s", spew.Sdump(signal))
 			break EVENTS
-=======
-			case *tcell.EventResize: // set sizes
-				w, h := ev.Size()
-				setSizes(w, h)
-
-			case *tcell.EventError: // quit
-				log.Fatalf("Quitting because of tcell error: %v", ev.Error())
-				done = true
-				continue
-			}
-
-		case signal := <-sigChan:
-			log.Printf("Have signal: \n%s", spew.Sdump(signal))
-			done = true
-			continue
->>>>>>> 84f8fa9f
 		}
 	}
 
