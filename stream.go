package main

import (
	"log"
	"math/rand"
	"sync"
	"time"

	"github.com/gdamore/tcell"
)

// Stream updates a StreamDisplay with new data updates
type Stream struct {
	display  *StreamDisplay
	speed    int
	length   int
	headPos  int
	tailPos  int
	stopCh   chan bool
	headDone bool
}


func (s *Stream) run() {
	blackStyle := tcell.StyleDefault.
		Foreground(tcell.ColorBlack).
		Background(tcell.ColorBlack)

	headStyle := blackStyle.Foreground(tcell.ColorSilver)
	tailStyle := blackStyle.Foreground(tcell.ColorGreen)
	midStyle := blackStyle.Foreground(tcell.ColorGreen)

	if screen.Colors() >= 16 {
		midStyle = headStyle.Foreground(tcell.ColorLime)
		// 33% of streams (arbitrary) get a bright white head
		if rand.Intn(100) < 33 {
			headStyle = headStyle.Foreground(tcell.ColorWhite)
		} else {
			headStyle = midStyle
		}
	}

	var lastRune rune
<<<<<<< HEAD
STREAM:
=======
	var llastRune rune
>>>>>>> 84f8fa9f
	for {
		select {
		case <-s.stopCh:
			log.Printf("Stream on SD %d was stopped.\n", s.display.column)
			break STREAM
		case <-time.After(time.Duration(s.speed) * time.Millisecond):
			// add a new rune if there is space in the stream
			if !s.headDone && s.headPos <= curSizes.height {
				newRune := characters[rand.Intn(len(characters))]
<<<<<<< HEAD

				// Making most of the green characters bright/bold...
				if rand.Intn(100) < 66 {
					termbox.SetCell(s.display.column, s.headPos-1, lastRune, termbox.ColorGreen|termbox.AttrBold, termbox.ColorBlack)
				} else {
					termbox.SetCell(s.display.column, s.headPos-1, lastRune, termbox.ColorGreen, termbox.ColorBlack)
				}

				// ...and turning about a third of the heads from gray to white
				if rand.Intn(100) < 33 {
					termbox.SetCell(s.display.column, s.headPos, newRune, termbox.ColorWhite|termbox.AttrBold, termbox.ColorBlack)
				} else {
					termbox.SetCell(s.display.column, s.headPos, newRune, termbox.ColorWhite, termbox.ColorBlack)
				}
=======
				screen.SetCell(s.display.column, s.headPos-3, tailStyle, llastRune)
				screen.SetCell(s.display.column, s.headPos-1, midStyle, lastRune)
				screen.SetCell(s.display.column, s.headPos, headStyle, newRune)
				llastRune = lastRune
>>>>>>> 84f8fa9f
				lastRune = newRune
				s.headPos++
			} else {
				s.headDone = true
			}

			// clear rune at the tail of the stream
			if s.tailPos > 0 || s.headPos >= s.length {
				if s.tailPos == 0 {
					// tail is being incremented for the first time. there is space for a new stream
					s.display.newStream <- true
				}
				if s.tailPos < curSizes.height {
					screen.SetCell(s.display.column, s.tailPos, blackStyle, ' ') //'\uFF60'
					s.tailPos++
				} else {
					break STREAM
				}
			}
		}
	}

	delete(s.display.streams, s)
}

// StreamDisplay represents a horizontal line in the terminal on which `Stream`s are displayed.
// StreamDisplay also creates the Streams themselves
type StreamDisplay struct {
	column      int
	stopCh      chan bool
	streams     map[*Stream]bool
	streamsLock sync.Mutex
	newStream   chan bool
}

func (sd *StreamDisplay) run() {
	for {
		select {
		case <-sd.stopCh:
			// lock this SD forever
			sd.streamsLock.Lock()

			// stop streams for this SD
			for s, _ := range sd.streams {
				s.stopCh <- true
			}

			// log that SD has closed
			log.Printf("StreamDisplay on column %d stopped.\n", sd.column)

			// close this goroutine
			return

		case <-sd.newStream:
			// have some wait before the first stream starts..
			// <-time.After(time.Duration(rand.Intn(9000)) * time.Millisecond) //++ TODO: .After or .Sleep??
			time.Sleep(time.Duration(rand.Intn(9000)) * time.Millisecond)

			// lock map
			sd.streamsLock.Lock()

			// create new stream instance
			s := &Stream{
				display: sd,
				stopCh:  make(chan bool),
				speed:   30 + rand.Intn(110),
				length:  10 + rand.Intn(8), // length of a stream is between 10 and 18 runes
			}

			// store in streams map
			sd.streams[s] = true

			// run the stream in a goroutine
			go s.run()

			// unlock map
			sd.streamsLock.Unlock()
		}
	}
}<|MERGE_RESOLUTION|>--- conflicted
+++ resolved
@@ -20,32 +20,18 @@
 	headDone bool
 }
 
-
 func (s *Stream) run() {
 	blackStyle := tcell.StyleDefault.
 		Foreground(tcell.ColorBlack).
 		Background(tcell.ColorBlack)
 
-	headStyle := blackStyle.Foreground(tcell.ColorSilver)
-	tailStyle := blackStyle.Foreground(tcell.ColorGreen)
-	midStyle := blackStyle.Foreground(tcell.ColorGreen)
-
-	if screen.Colors() >= 16 {
-		midStyle = headStyle.Foreground(tcell.ColorLime)
-		// 33% of streams (arbitrary) get a bright white head
-		if rand.Intn(100) < 33 {
-			headStyle = headStyle.Foreground(tcell.ColorWhite)
-		} else {
-			headStyle = midStyle
-		}
-	}
+	midStyleA := blackStyle.Foreground(tcell.ColorGreen)
+	midStyleB := blackStyle.Foreground(tcell.ColorLime)
+	headStyleA := blackStyle.Foreground(tcell.ColorSilver)
+	headStyleB := blackStyle.Foreground(tcell.ColorWhite)
 
 	var lastRune rune
-<<<<<<< HEAD
 STREAM:
-=======
-	var llastRune rune
->>>>>>> 84f8fa9f
 	for {
 		select {
 		case <-s.stopCh:
@@ -55,27 +41,20 @@
 			// add a new rune if there is space in the stream
 			if !s.headDone && s.headPos <= curSizes.height {
 				newRune := characters[rand.Intn(len(characters))]
-<<<<<<< HEAD
 
 				// Making most of the green characters bright/bold...
 				if rand.Intn(100) < 66 {
-					termbox.SetCell(s.display.column, s.headPos-1, lastRune, termbox.ColorGreen|termbox.AttrBold, termbox.ColorBlack)
+					screen.SetCell(s.display.column, s.headPos-1, midStyleA, lastRune)
 				} else {
-					termbox.SetCell(s.display.column, s.headPos-1, lastRune, termbox.ColorGreen, termbox.ColorBlack)
+					screen.SetCell(s.display.column, s.headPos-1, midStyleB, lastRune)
 				}
 
 				// ...and turning about a third of the heads from gray to white
 				if rand.Intn(100) < 33 {
-					termbox.SetCell(s.display.column, s.headPos, newRune, termbox.ColorWhite|termbox.AttrBold, termbox.ColorBlack)
+					screen.SetCell(s.display.column, s.headPos, headStyleA, newRune)
 				} else {
-					termbox.SetCell(s.display.column, s.headPos, newRune, termbox.ColorWhite, termbox.ColorBlack)
+					screen.SetCell(s.display.column, s.headPos, headStyleB, newRune)
 				}
-=======
-				screen.SetCell(s.display.column, s.headPos-3, tailStyle, llastRune)
-				screen.SetCell(s.display.column, s.headPos-1, midStyle, lastRune)
-				screen.SetCell(s.display.column, s.headPos, headStyle, newRune)
-				llastRune = lastRune
->>>>>>> 84f8fa9f
 				lastRune = newRune
 				s.headPos++
 			} else {
